--- conflicted
+++ resolved
@@ -1,13 +1,3 @@
-<<<<<<< HEAD
-# vet 
-## Automate Open Source Package Vetting in CI/CD
-
-`vet` is a tool for identifying risks in open source software supply chain. It
-helps engineering and security teams to identify potential issues in their open
-source dependencies and evaluate them against organizational policies.
-
-[![Release](https://img.shields.io/github/v/release/safedep/vet.svg?logo=github&style=flat-square)](https://github.com/safedep/vet/releases)
-=======
 <h1 align="center">
     vet
 </h1>
@@ -17,7 +7,6 @@
 
 ![License](https://img.shields.io/github/license/safedep/vet)
 ![Release](https://img.shields.io/github/v/release/safedep/vet)
->>>>>>> 2f9dbd0c
 [![OpenSSF Scorecard](https://api.securityscorecards.dev/projects/github.com/safedep/vet/badge)](https://api.securityscorecards.dev/projects/github.com/safedep/vet)
 [![CodeQL](https://github.com/safedep/vet/actions/workflows/codeql.yml/badge.svg?branch=main)](https://github.com/safedep/vet/actions/workflows/codeql.yml)
 [![Scorecard supply-chain security](https://github.com/safedep/vet/actions/workflows/scorecard.yml/badge.svg)](https://github.com/safedep/vet/actions/workflows/scorecard.yml)
@@ -31,55 +20,15 @@
 helps engineering and security teams to identify potential issues in their open
 source dependencies and evaluate them against organizational policies.
 
-<<<<<<< HEAD
-> **Note:** An API key is required for `vet` to fetch package metadata. Refer
-> [Getting Started](#getting-started) on how to obtain an API key.
-
-![vet Summary Demo](docs/images/vet-summary-demo.png)
-=======
 ## 🔥 vet in action
->>>>>>> 2f9dbd0c
 
 ![vet Demo](docs/static/img/vet/vet-demo.gif)
 
 ## Getting Started
 
-<<<<<<< HEAD
-### As Docker Container
-
-Run `vet` as a docker container without any installation
-
-```bash
-docker run --rm -it -v /path/to/your/source:/target \
-    -e VET_API_KEY=... \
-    ghcr.io/safedep/vet:latest \
-    scan -D /target
-```
-
-### Build from Source
-
-To build from source, install using `go get`
-
-> Ensure `$(go env GOPATH)/bin` is in your `$PATH`
-
-```bash
-go install github.com/safedep/vet@latest
-```
-
-### Binary Release
-
-Alternatively, look at [Releases](https://github.com/safedep/vet/releases) for
-a pre-built binary for your platform. [SLSA Provenance](https://slsa.dev/provenance/v0.1) is published
-along with each binary release.
-
-### Obtain API Key
-
-Get an API key for [Insights API](https://safedep.io/docs/concepts/raya-data-platform-overview) access
-=======
 - Download the binary file for your operating system/architecture from the [Official GitHub Releases](https://github.com/safedep/vet/releases)
 
 - Get an API key for the vet insights data access for performing the scan
->>>>>>> 2f9dbd0c
 
 ```bash
 vet auth trial --email john.doe@example.com
@@ -99,13 +48,7 @@
 
 > Insights API is used to enrich OSS packages with metadata for rich query and policy decisions. Alternatively, the API key can be passed through environment variable `VET_API_KEY`
 
-<<<<<<< HEAD
-### Basic Usage
-
-Run `vet` to identify risks in a source repository
-=======
 - Run `vet` to identify risks
->>>>>>> 2f9dbd0c
 
 ```bash
 vet scan -D /path/to/repository
@@ -138,17 +81,6 @@
 
 [![SafeDep Discord](docs/static/img/safedep-discord.png)](https://rebrand.ly/safedep-community)
 
-<<<<<<< HEAD
-### Which all ecosystems are supported?
-
-* Java
-* Go
-* Javascript / NodeJS
-* Python
-
-## References
-=======
 ## 🔖 References
->>>>>>> 2f9dbd0c
 
 - [https://github.com/google/osv-scanner](https://github.com/google/osv-scanner)