--- conflicted
+++ resolved
@@ -9,31 +9,15 @@
 )
 
 const (
-<<<<<<< HEAD
 	customParserTypePyWheel = "python-wheel"
 	customParserCycloneDXSBOM = "bom-cyclonedx"
 	customParserTypeSetupPy = "setup-py"
-=======
-	customParserTypePyWheel   = "python-wheel"
-	customParserCycloneDXSBOM = "bom-cyclonedx"
->>>>>>> c55e0a76
 )
 
 // We are supporting only those ecosystems for which we have data
 // for enrichment. More ecosystems will be supported as we improve
 // the capability of our Insights API
 var supportedEcosystems map[string]bool = map[string]bool{
-<<<<<<< HEAD
-	models.EcosystemGo:    true,
-	models.EcosystemMaven: true,
-	models.EcosystemNpm:   true,
-	models.EcosystemPyPI:  true,
-	models.EcosystemCyDxSBOM: 	true,
-}
-
-var customExperimentalParsers map[string]lockfile.PackageDetailsParser = map[string]lockfile.PackageDetailsParser{
-	customParserTypePyWheel: parsePythonWheelDist,
-=======
 	models.EcosystemGo:       true,
 	models.EcosystemMaven:    true,
 	models.EcosystemNpm:      true,
@@ -43,7 +27,6 @@
 
 var customExperimentalParsers map[string]lockfile.PackageDetailsParser = map[string]lockfile.PackageDetailsParser{
 	customParserTypePyWheel:   parsePythonWheelDist,
->>>>>>> c55e0a76
 	customParserCycloneDXSBOM: parseCyclonedxSBOM,
 }
 
@@ -70,18 +53,11 @@
 		supportedParsers = append(supportedParsers, p)
 	}
 
-<<<<<<< HEAD
-	// //In order to show users, even the list of custom parsers
-	// for p := range customExperimentalParsers {
-	// 	supportedParsers = append(supportedParsers, p)
-	// }
-=======
 	if experimental {
 		for p := range customExperimentalParsers {
 			supportedParsers = append(supportedParsers, p)
 		}
 	}
->>>>>>> c55e0a76
 
 	return supportedParsers
 }
@@ -147,11 +123,7 @@
 	case customParserCycloneDXSBOM:
 		return models.EcosystemCyDxSBOM
 	default:
-<<<<<<< HEAD
-		logger.Debugf("Unsupported lockfile-as %s. Skipping...", pw.parseAs)
-=======
 		logger.Debugf("Unsupported lockfile-as %s", pw.parseAs)
->>>>>>> c55e0a76
 		return ""
 	}
 }
