--- conflicted
+++ resolved
@@ -25,60 +25,6 @@
 )
 
 var (
-<<<<<<< HEAD
-	manifests                      []string
-	manifestType                   string
-	lockfiles                      []string
-	lockfileAs                     string
-	enrich                         bool
-	enrichUsingInsightsV2          bool
-	enrichMalware                  bool
-	baseDirectory                  string
-	purlSpec                       string
-	vsxReader                      bool
-	vsxDirectories                 []string
-	githubRepoUrls                 []string
-	githubOrgUrl                   string
-	githubOrgMaxRepositories       int
-	githubSkipDependencyGraphAPI   bool
-	scanExclude                    []string
-	transitiveAnalysis             bool
-	transitiveDepth                int
-	dependencyUsageEvidence        bool
-	codeAnalysisDBPath             string
-	concurrency                    int
-	dumpJsonManifestDir            string
-	celFilterExpression            string
-	celFilterSuiteFile             string
-	celFilterFailOnMatch           bool
-	markdownReportPath             string
-	markdownSummaryReportPath      string
-	jsonReportPath                 string
-	consoleReport                  bool
-	summaryReport                  bool
-	summaryReportMaxAdvice         int
-	summaryReportGroupByDirectDeps bool
-	summaryReportUsedOnly          bool
-	csvReportPath                  string
-	reportDefectDojo               bool
-	defectDojoHostUrl              string
-	defectDojoProductID            int
-	sarifReportPath                string
-	silentScan                     bool
-	disableAuthVerifyBeforeScan    bool
-	syncReport                     bool
-	syncReportProject              string
-	syncEnableMultiProject         bool
-	graphReportDirectory           string
-	syncReportStream               string
-	listExperimentalParsers        bool
-	failFast                       bool
-	trustedRegistryUrls            []string
-	scannerExperimental            bool
-	malwareAnalyzerTrustToolResult bool
-	malwareAnalysisTimeout         time.Duration
-	gitlabReportPath               string
-=======
 	manifests                        []string
 	manifestType                     string
 	lockfiles                        []string
@@ -131,7 +77,7 @@
 	malwareAnalyzerTrustToolResult   bool
 	malwareAnalysisTimeout           time.Duration
 	malwareAnalysisMinimumConfidence string
->>>>>>> f6258fdc
+  gitlabReportPath                 string
 )
 
 func newScanCommand() *cobra.Command {
@@ -245,13 +191,10 @@
 		"Trust malicious package analysis tool result without verification record")
 	cmd.Flags().DurationVarP(&malwareAnalysisTimeout, "malware-analysis-timeout", "", 5*time.Minute,
 		"Timeout for malicious package analysis")
-<<<<<<< HEAD
 	cmd.Flags().StringVarP(&gitlabReportPath, "report-gitlab", "", "",
 		"Generate GitLab dependency scanning report to file")
-=======
 	cmd.Flags().StringVarP(&malwareAnalysisMinimumConfidence, "malware-analysis-min-confidence", "", "HIGH",
 		"Minimum confidence level for malicious package analysis result to fail fast")
->>>>>>> f6258fdc
 
 	// Add validations that should trigger a fail fast condition
 	cmd.PreRun = func(cmd *cobra.Command, args []string) {
