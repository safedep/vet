--- conflicted
+++ resolved
@@ -32,15 +32,9 @@
 	github.com/rivo/uniseg v0.2.0 // indirect
 	github.com/spf13/pflag v1.0.5 // indirect
 	github.com/stoewer/go-strcase v1.2.0 // indirect
-<<<<<<< HEAD
 	golang.org/x/exp v0.0.0-20230425010034-47ecfdc1ba53 // indirect
 	golang.org/x/mod v0.10.0 // indirect
-	golang.org/x/sys v0.7.0 // indirect
-=======
-	golang.org/x/exp v0.0.0-20230321023759-10a507213a29 // indirect
-	golang.org/x/mod v0.9.0 // indirect
 	golang.org/x/sys v0.8.0 // indirect
->>>>>>> 1009189f
 	golang.org/x/text v0.6.0 // indirect
 	google.golang.org/genproto v0.0.0-20221207170731-23e4bf6bdc37 // indirect
 	gopkg.in/yaml.v3 v3.0.1 // indirect
